
struct GridRSP
    g::Grid
    θ::Float64
    Pref::SparseMatrixCSC{Float64,Int}
    W::SparseMatrixCSC{Float64,Int}
    Z::Matrix{Float64}
end

"""
    GridRSP(g::Grid; θ=nothing)::GridRSP

Construct a GridRSP from a `g::Grid` based on the inverse temperature parameter `θ::Real`.
"""
function GridRSP(g::Grid; θ=nothing)
    Pref = _Pref(g.affinities)
    W    = _W(Pref, θ, g.costmatrix)

    @debug("Computing fundamental matrix of non-absorbing paths (Z). Please be patient...")
    targetidx, targetnodes = _targetidx_and_nodes(g)
    Z    = (I - W)\Matrix(sparse(targetnodes,
                                 1:length(targetnodes),
                                 1.0,
                                 size(g.costmatrix, 1),
                                 length(targetnodes)))
    # Check that values in Z are not too small:
    if minimum(Z)*minimum(nonzeros(g.costmatrix .* W)) == 0
        @warn "Warning: Z-matrix contains too small values, which can lead to inaccurate results! Check that the graph is connected or try decreasing θ."
    end

    return GridRSP(g, θ, Pref, W, Z)
end

_get_grid(grsp::GridRSP) = grsp.g
_get_grid(g::Grid)       = g

_maybe_raster(mat::Raster, g) = mat
_maybe_raster(mat::AbstractMatrix, g::Union{Grid,GridRSP}) = 
    _maybe_raster(mat, dims(g))
_maybe_raster(mat::AbstractMatrix, ::Nothing) = mat
_maybe_raster(mat::AbstractMatrix, dims::Tuple) = Raster(mat, dims)

function Base.show(io::IO, ::MIME"text/plain", grsp::GridRSP)
    print(io, summary(grsp), " of size ", grsp.g.nrows, "x", grsp.g.ncols)
end
function Base.show(io::IO, ::MIME"text/html", grsp::GridRSP)
    t = string(summary(grsp), " of size ", grsp.g.nrows, "x", grsp.g.ncols)
    write(io, "<h4>$t</h4>")
    show(io, MIME"text/html"(), plot_outdegrees(grsp.g))
end

<<<<<<< HEAD
abstract type AbstractOperation end 
abstract type RSPOperation <: AbstractOperation end

struct BetweennessQweighted <: RSPOperation end

compute(r::BetweennessQweighted, grsp::GridRSP) = betweenness_qweighted(grsp)
=======
DimensionalData.dims(grsp::GridRSP) = dims(grsp.g)
>>>>>>> 4b878add


"""
    betweenness_qweighted(grsp::GridRSP)::Matrix{Float64}

Compute RSP betweenness of all nodes weighted by source and target qualities.
"""
function betweenness_qweighted(grsp::GridRSP)

    targetidx, targetnodes = _targetidx_and_nodes(grsp.g)

    betvec = RSP_betweenness_qweighted(
        grsp.W,
        grsp.Z,
        [grsp.g.source_qualities[i] for i in grsp.g.id_to_grid_coordinate_list],
        [grsp.g.target_qualities[i] for i in grsp.g.id_to_grid_coordinate_list ∩ targetidx],
        targetnodes)

    bet = fill(NaN, grsp.g.nrows, grsp.g.ncols)
    for (i, v) in enumerate(betvec)
        bet[grsp.g.id_to_grid_coordinate_list[i]] = v
    end

    return _maybe_raster(bet, grsp)
end

struct EdgeBetweennessQweighted <: RSPOperation end
compute(r::EdgeBetweennessQweighted, grsp::GridRSP) = edge_betweenness_qweighted(grsp)

"""
    edge_betweenness_qweighted(grsp::GridRSP)::Matrix{Float64}

Compute RSP betweenness of all edges weighted by source and target qualities. Returns a
sparse matrix where element (i,j) is the betweenness of edge (i,j).
"""
function edge_betweenness_qweighted(grsp::GridRSP)

    targetidx, targetnodes = _targetidx_and_nodes(grsp.g)

    betmatrix = RSP_edge_betweenness_qweighted(
        grsp.W,
        grsp.Z,
        [grsp.g.source_qualities[i] for i in grsp.g.id_to_grid_coordinate_list],
        [grsp.g.target_qualities[i] for i in grsp.g.id_to_grid_coordinate_list ∩ targetidx],
        targetnodes)

    return betmatrix
end

@kwdef struct BetweennessK{CV,DT,DV} <: RSPOperation 
    connectivity_function::CV=expected_cost
    distance_transformation::DT=nothing
    diagvalue::DV=nothing
end

compute(r::BetweennessK, grsp::GridRSP) = betweenness_kweighted(grsp; keywords(r)...)

"""
    betweenness_kweighted(grsp::GridRSP;
        connectivity_function=expected_cost,
        distance_transformation=inv(grsp.g.costfunction),
        diagvalue=nothing])::SparseMatrixCSC{Float64,Int}

Compute RSP betweenness of all nodes weighted with proximities computed with respect to the distance/proximity measure defined by `connectivity_function`. Optionally, an inverse cost function can be passed. The function will be applied elementwise to the matrix of distances to convert it to a matrix of proximities. If no inverse cost function is passed the the inverse of the cost function is used for the conversion of distances.

The optional `diagvalue` element specifies which value to use for the diagonal of the matrix of proximities, i.e. after applying the inverse cost function to the matrix of distances. When nothing is specified, the diagonal elements won't be adjusted.
"""
function betweenness_kweighted(grsp::GridRSP;
    connectivity_function=expected_cost,
    distance_transformation=nothing,
    diagvalue=nothing)

    # Check that distance_transformation function has been passed if no cost function is saved
    if distance_transformation === nothing && connectivity_function <: DistanceFunction
        if grsp.g.costfunction === nothing
            throw(ArgumentError("no distance_transformation function supplied and cost matrix in GridRSP isn't based on a cost function."))
        else
            distance_transformation = inv(grsp.g.costfunction)
        end
    end

    proximities = connectivity_function(grsp)

    if connectivity_function <: DistanceFunction
        map!(distance_transformation, proximities, proximities)
    end

    targetidx, targetnodes = _targetidx_and_nodes(grsp.g)

    if diagvalue !== nothing
        for (j, i) in enumerate(targetnodes)
            proximities[i, j] = diagvalue
        end
    end

    betvec = RSP_betweenness_kweighted(
        grsp.W,
        grsp.Z,
        [grsp.g.source_qualities[i] for i in grsp.g.id_to_grid_coordinate_list],
        [grsp.g.target_qualities[i] for i in grsp.g.id_to_grid_coordinate_list ∩ targetidx],
        proximities,
        targetnodes)

    bet = fill(NaN, grsp.g.nrows, grsp.g.ncols)
    for (i, v) in enumerate(betvec)
        bet[grsp.g.id_to_grid_coordinate_list[i]] = v
    end

    return _maybe_raster(bet, grsp)
end

@kwdef struct EdgeBetweennessK{CV,DT,DV} <: RSPOperation 
    distance_transformation::DT=inv(grsp.g.costfunction)
    diagvalue::DV=nothing
end


compute(r::EdgeBetweennessK, grsp::GridRSP) = edge_betweenness_kweighted(grsp; keywords(r)...)

"""
    edge_betweenness_kweighted(grsp::GridRSP; [distance_transformation=inv(grsp.g.costfunction), diagvalue=nothing])::SparseMatrixCSC{Float64,Int}

    Compute RSP betweenness of all edges weighted by qualities of source s and target t and the proximity between s and t. Returns a
    sparse matrix where element (i,j) is the betweenness of edge (i,j).

    The optional `diagvalue` element specifies which value to use for the diagonal of the matrix
    of proximities, i.e. after applying the inverse cost function to the matrix of expected costs.
    When nothing is specified, the diagonal elements won't be adjusted.
"""
function edge_betweenness_kweighted(grsp::GridRSP; distance_transformation=inv(grsp.g.costfunction), diagvalue=nothing)

    proximities = map(distance_transformation, expected_cost(grsp))
    targetidx, targetnodes = _targetidx_and_nodes(grsp.g)

    if diagvalue !== nothing
        for (j, i) in enumerate(targetnodes)
            proximities[i, j] = diagvalue
        end
    end


    betmatrix = RSP_edge_betweenness_kweighted(
        grsp.W,
        grsp.Z,
        [grsp.g.source_qualities[i] for i in grsp.g.id_to_grid_coordinate_list],
        [grsp.g.target_qualities[i] for i in grsp.g.id_to_grid_coordinate_list ∩ targetidx],
        proximities,
        targetnodes)

    return betmatrix
end


struct ExpectedCost <: RSPOperation end

compute(r::ExpectedCost, grsp::GridRSP) = expected_cost(grsp)

"""
    expected_cost(grsp::GridRSP)::Matrix{Float64}

Compute RSP expected costs from all nodes.
"""
function expected_cost(grsp::GridRSP)
    targetidx, targetnodes = _targetidx_and_nodes(grsp.g)
    return RSP_expected_cost(grsp.W, grsp.g.costmatrix, grsp.Z, targetnodes)
end


struct FreeDnergyDistance <: RSPOperation end

compute(r::FreeDnergyDistance, grsp::GridRSP) = free_energy_distance(grsp)

function free_energy_distance(grsp::GridRSP)
    targetidx, targetnodes = _targetidx_and_nodes(grsp.g)
    return RSP_free_energy_distance(grsp.Z, grsp.θ, targetnodes)

end

struct SurvivalProbability <: RSPOperation end

compute(r::SurvivalProbability, grsp::GridRSP) = survival_probability(grsp)

function survival_probability(grsp::GridRSP)
    targetidx, targetnodes = _targetidx_and_nodes(grsp.g)

    return RSP_survival_probability(grsp.Z, grsp.θ, targetnodes)
end

struct PowerMeanProximity <: RSPOperation end

compute(r::PowerMeanProximity, grsp::GridRSP) = power_mean_proximity(grsp)

function power_mean_proximity(grsp::GridRSP)

    targetidx, targetnodes = _targetidx_and_nodes(grsp.g)
    return RSP_power_mean_proximity(grsp.Z, grsp.θ, targetnodes)
end

struct LeastCostDistance <: RSPOperation end


compute(r::LeastCostDistance, grsp::GridRSP) = least_cost_distance(grsp)

least_cost_distance(grsp::GridRSP) = least_cost_distance(grsp.g)

struct MeanKullbackLeiblerDivergence <: RSPOperation end

compute(r::MeanKullbackLeiblerDivergence, grsp::GridRSP) = mean_kl_divergence(grsp)

"""
    mean_kl_divergence(grsp::GridRSP)::Float64

Compute the mean Kullback–Leibler divergence between the free energy distances and the RSP expected costs for `grsp::GridRSP`.
"""
function mean_kl_divergence(grsp::GridRSP)
    targetidx, targetnodes = _targetidx_and_nodes(grsp.g)
    qs = [grsp.g.source_qualities[i] for i in grsp.g.id_to_grid_coordinate_list]
    qt = [grsp.g.target_qualities[i] for i in grsp.g.id_to_grid_coordinate_list ∩ targetidx]
    return qs'*(RSP_free_energy_distance(grsp.Z, grsp.θ, targetnodes) - expected_cost(grsp))*qt*grsp.θ
end

struct MeanLeastCostKullbackLeiblerDivergence <: RSPOperation end

compute(r::MeanLeastCostKullbackLeiblerDivergence, grsp::GridRSP) = mean_kl_divergence(grsp)


"""
    mean_lc_kl_divergence(grsp::GridRSP)::Float64

Compute the mean Kullback–Leibler divergence between the least-cost path and the random path distribution for `grsp::GridRSP`, weighted by the qualities of the source and target node.
"""
function mean_lc_kl_divergence(grsp::GridRSP)
    targetidx, targetnodes = _targetidx_and_nodes(grsp.g)
    div = hcat([least_cost_kl_divergence(grsp.g.costmatrix, grsp.Pref, i) for i in targetnodes]...)
    qs = [grsp.g.source_qualities[i] for i in grsp.g.id_to_grid_coordinate_list]
    qt = [grsp.g.target_qualities[i] for i in grsp.g.id_to_grid_coordinate_list ∩ targetidx]
    return qs'*div*qt
end

function least_cost_kl_divergence(C::SparseMatrixCSC, Pref::SparseMatrixCSC, targetnode::Integer)

    n = size(C, 1)
    graph = SimpleWeightedDiGraph(C)
    if !(1 <= targetnode <= n)
        throw(ArgumentError("target node not found"))
    end

    dsp = dijkstra_shortest_paths(graph, targetnode)
    parents = dsp.parents
    parents[targetnode] = targetnode

    from = collect(1:n)
    to   = copy(parents)

    kl_div = zeros(n)

    while true
        notdone = false

        for i in 1:n
            fromᵢ = from[i]
            toᵢ   = to[i]
            notdone |= fromᵢ != toᵢ
            if fromᵢ == toᵢ
                continue
            end
            v = Pref[fromᵢ, toᵢ]
            kl_div[i] += -log(v)
            from[i] = parents[toᵢ]
        end
        if !notdone
            break
        end

        # Pointer swap
        tmp  = from
        from = to

        to   = tmp
    end

    return kl_div
end

struct LeastCostKullbackLeiblerDivergence <: RSPOperation end

compute(r::LeastCostKullbackLeiblerDivergence, grsp::GridRSP) = least_cost_kl_divergence(grsp)

"""
    least_cost_kl_divergence(grsp::GridRSP, target::Tuple{Int,Int})

Compute the least cost Kullback-Leibler divergence from each cell in the g in
`h` to the `target` cell.
"""
function least_cost_kl_divergence(grsp::GridRSP, target::Tuple{Int,Int})

    targetnode = findfirst(isequal(CartesianIndex(target)), grsp.g.id_to_grid_coordinate_list)
    if targetnode === nothing
        throw(ArgumentError("target cell not found"))
    end

    div = least_cost_kl_divergence(grsp.g.costmatrix, grsp.Pref, targetnode)

    return reshape(div, grsp.g.nrows, grsp.g.ncols)
end


@kwdef struct ConnectedHabitat{CV,DT,DV} <: RSPOperation
    # TODO not sure which kw to use here
    connectivity_function::CV=expected_cost
    distance_transformation::DT=nothing
    diagvalue::DV=nothing
    θ::Union{Nothing,Real}=nothing
    approx::Bool=false
end

compute(r::ConnectedHabitat, grsp::GridRSP) = eigmax(grsp; keywords(r)...)

"""
    connected_habitat(grsp::Union{Grid,GridRSP};
        connectivity_function=expected_cost,
        distance_transformation=nothing,
        diagvalue=nothing,
        θ::Union{Nothing,Real}=nothing,
        approx::Bool=false)::Matrix{Float64}

Compute RSP connected_habitat of all nodes. An inverse
cost function must be passed for a `Grid` argument but is optional for `GridRSP`.
The function will be applied elementwise to the matrix of
distances to convert it to a matrix of proximities. If no inverse cost function is
passed the the inverse of the cost function is used for the conversion of the proximities.

The optional `diagvalue` element specifies which value to use for the diagonal of the matrix
of proximities, i.e. after applying the inverse cost function to the matrix of distances.
When nothing is specified, the diagonal elements won't be adjusted.

`connectivity_function` determines which function is used for computing the matrix of proximities.
If `connectivity_function` is a `DistanceFunction`, then it is used for computing distances, which
is converted to proximities using `distance_transformation`. If `connectivity_function` is a `ProximityFunction`,
then proximities are computed directly using it. The default is `expected_cost`.

For `Grid` objects, the inverse temperature parameter `θ` must be passed when the `connectivity_function`
requires it such as `expected_cost`. Also for `Grid` objects, the `approx` Boolean
argument can be set to `true` to switch to a cheaper approximate solution of the
`connectivity_function`. The default value is `false`.
"""
function connected_habitat(
    grsp::Union{Grid,GridRSP};
    connectivity_function=expected_cost,
    distance_transformation=nothing,
    diagvalue=nothing,
    θ::Union{Nothing,Real}=nothing,
    approx::Bool=false)

    # Check that distance_transformation function has been passed if no cost function is saved
    if distance_transformation === nothing && connectivity_function <: DistanceFunction
        if grsp isa Grid
            throw(ArgumentError("distance_transformation function is required when passing a Grid together with a Distance function"))
        elseif grsp.g.costfunction === nothing
            throw(ArgumentError("no distance_transformation function supplied and cost matrix in GridRSP isn't based on a cost function."))
        else
            distance_transformation = inv(grsp.g.costfunction)
        end
    end

    S = if grsp isa Grid
        if θ === nothing && connectivity_function !== least_cost_distance
            throw(ArgumentError("θ must be a positive real number when passing a Grid"))
        end
        connectivity_function(grsp; θ=θ, approx=approx)
    else
        if θ !== nothing
            throw(ArgumentError("θ must be unspecified when passing a GridRSP"))
        end
        connectivity_function(grsp)
    end

    if connectivity_function <: DistanceFunction
        map!(distance_transformation, S, S)
    end

    return connected_habitat(grsp, S, diagvalue=diagvalue)
end
function connected_habitat(grsp::Union{Grid,GridRSP}, S::Matrix; diagvalue::Union{Nothing,Real}=nothing)

    g = _get_grid(grsp)
    targetidx, targetnodes = _targetidx_and_nodes(g)

    if diagvalue !== nothing
        for (j, i) in enumerate(targetnodes)
            S[i, j] = diagvalue
        end
    end

    qˢ = [g.source_qualities[i] for i in g.id_to_grid_coordinate_list]
    qᵗ = [g.target_qualities[i] for i in targetidx]

    funvec = connected_habitat(qˢ, qᵗ, S)

    func = fill(NaN, g.nrows, g.ncols)
    for (ij, x) in zip(g.id_to_grid_coordinate_list, funvec)
        func[ij] = x
    end

    return _maybe_raster(func, grsp)
end

function connected_habitat(grsp::GridRSP,
                           cell::CartesianIndex{2};
                           distance_transformation=nothing,
                           diagvalue=nothing,
                           avalue=floatmin(), # smallest non-zero value
                           qˢvalue=0.0,
                           qᵗvalue=0.0)

    if avalue <= 0.0
        throw("Affinity value has to be positive. Otherwise the graph will become disconnected.")
    end

    # Compute (linear) node indices from (cartesian) grid indices
    targetidx, targetnodes = _targetidx_and_nodes(grsp.g)
    node = findfirst(isequal(cell), grsp.g.id_to_grid_coordinate_list)

    # Check that cell is in targetidx
    if cell ∉ targetidx
        throw(ArgumentError("Computing adjusted connected_habitat is only supported for target cells"))
    end

    affinities = copy(grsp.g.affinities)
    affinities[:, node] .= ifelse.(iszero.(affinities[:, node]), 0, avalue)
    affinities[node, :] .= ifelse.(iszero.(affinities[node, :]), 0, avalue)

    newsource_qualities = copy(grsp.g.source_qualities)
    newsource_qualities[cell] = qˢvalue
    newtarget_qualities = copy(grsp.g.target_qualities)
    newtarget_qualities[cell] = qᵗvalue

    newg = Grid(grsp.g.nrows,
                grsp.g.ncols,
                affinities,
                grsp.g.costfunction,
                grsp.g.costfunction === nothing ? grsp.g.costmatrix : mapnz(grsp.g.costfunction, affinities),
                grsp.g.id_to_grid_coordinate_list,
                newsource_qualities,
                newtarget_qualities,
                dims(grsp))

    newh = GridRSP(newg, θ=grsp.θ)


    return connected_habitat(newh; diagvalue=diagvalue, distance_transformation=distance_transformation)
end

@kwdef struct EigMax{F,DT,DV,T} <: RSPOperation 
    connectivity_function::F=expected_cost
    Tdistance_transformation::DT=nothing
    diagvalue::DV=nothing
    tol::T=1e-14
end

compute(r::EigMax, grsp::GridRSP) = eigmax(grsp; keywords(r)...)

"""
    eigmax(grsp::GridRSP;
        connectivity_function=expected_cost,
        distance_transformation=nothing,
        diagvalue=nothing,
        tol=1e-14)

Compute the largest eigenvalue triple (left vector, value, and right vector) of the quality scaled proximities with respect to the distance/proximity measure defined by `connectivity_function`. If `connectivity_function` is a distance measure then the distances are transformed to proximities by `distance_transformation` which defaults to the inverse of the `costfunction` in the underlying `Grid` (if defined). Optionally, the diagonal values of the proximity matrix may be set to `diagvalue`. The `tol` argument specifies the convergence tolerance in the Arnoldi based eigensolver.
"""
function LinearAlgebra.eigmax(grsp::GridRSP;
    connectivity_function=expected_cost,
    distance_transformation=nothing,
    diagvalue=nothing,
    tol=1e-14)

    g = grsp.g

    # Check that distance_transformation function has been passed if no cost function is saved
    if distance_transformation === nothing && connectivity_function <: DistanceFunction
        if grsp.g.costfunction === nothing
            throw(ArgumentError("no distance_transformation function supplied and cost matrix in GridRSP isn't based on a cost function."))
        else
            distance_transformation = inv(grsp.g.costfunction)
        end
    end

    S = connectivity_function(grsp)

    if connectivity_function <: DistanceFunction
        map!(distance_transformation, S, S)
    end

    targetidx, targetnodes = _targetidx_and_nodes(g)

    if diagvalue !== nothing
        for (j, i) in enumerate(targetnodes)
            S[i, j] = diagvalue
        end
    end

    qˢ = [g.source_qualities[i] for i in g.id_to_grid_coordinate_list]
    qᵗ = [g.target_qualities[i] for i in targetidx]

    # quality scaled proximity matrix
    qSq = qˢ .* S .* qᵗ'

    # square submatrix defined by extracting the rows corresponding to landmarks
    qSq₀₀ = qSq[targetnodes,:]

    # size of the full problem
    n = size(g.affinities, 1)

    # node ids for the non-landmarks
    p₁ = setdiff(1:n, targetnodes)

    # use an Arnoldi based eigensolver to compute the largest (absolute) eigenvalue and right vector (of submatrix)
    Fps     = partialschur(qSq₀₀, nev=1, tol=tol)
    λ₀, vʳ₀ = partialeigen(Fps[1])

    # Some notes on handling intended or unintended landmarks. When the Grid includes landmarks,
    # the proximity matrix is no longer square since columns corresponding to non-landmarks are
    # zero and have been removed. If we denote the full (and therefore square) quality scaled
    # proximity matrix Sq then the rectangular landmark proximity matrix can be written as Sq*P₀
    # where P=(P₀ P₁) is a permutation matrix where P₁ moves all the zero columns to the end. The
    # act of the matrix P₀ correspond to indexing with the vector `targetnodes`.
    #
    # We'd like compute the largest eigen value of Sq but we only have Sq*P₀ and would like to
    # avoid constructing the full Sq if possible. I.e. we'd like to solve |Sq - λI| == 0 witout
    # constructing Sq. Since P is a permutation matrix, |Sq - λ*I| = |P'*Sq*P - λI| and we can
    # expand to
    #                   |/ P₀'*Sq*P₀   P₀'*Sq*P₁ \     |   | / P₀'*Sq*P₀ - λI   0   \|
    # |P'*Sq*P - λ*I| = ||                       | - λI| = | |                      ||
    #                   |\ P₁'*Sq*P₀   P₀'*Sq*P₁ /     |   | \    P₁'*Sq*P₀    -λI  /|
    #
    # since Sq*P₁ = 0. If Sq is n x n and P₀ is n x k then the expressions above show that
    # |Sq - λ*I| == 0 has n - k zero roots and that the non-zero roots are the same as the roots
    # of |P₀'*Sq*P₀ - λI| == 0. Hence we can compute the largest eigenvalue of Sq simply by
    # computing the largest eigenvalue of P₀'*Sq*P₀.
    #
    # To compute the corresponding left and right vectors, we can rewrite the defitions of the
    # left and right eigenvalue problem. Starting the right (usual) right problem
    #
    # Sq*v        = v*λ
    #
    # P'*Sq*P*P'v = P'*v*λ
    #
    # P'*Sq*P*ṽ   = ṽ*λ
    #
    # where ṽ = P'*v. We can again expand the blocks to get
    #
    #  / P₀'*Sq*P₀   0 \/ ṽ₀ \   / ṽ₀ \
    #  |               ||    | = |    |*λ
    #  \ P₁'*Sq*P₀   0 /\ ṽ₁ /   \ ṽ₁ /
    #
    # / P₀'*Sq*P₀*ṽ₀ \   / ṽ₀*λ \
    # |              | = |      |
    # \ P₁'*Sq*P₀*ṽ₀ /   \ ṽ₁*λ /
    #                                                                 P₁'*Sq*P₀*ṽ₀
    # which shows the ṽ₀ is just an eigenvector of P₀'*Sq*P₀ and ṽ₁ = ------------
    #                                                                       λ
    # For the left problem Sq'*w = w*λ, similar calculations leads to
    #
    # / (Sq*P₀)'*P₀*w̃₀ + (Sq*P₀)*P₁'*w̃₁ = w̃₀*λ \
    # |                                        |
    # \              0                  = w̃₁*λ /
    #
    # which shows that w̃₀ is simply a left eigenvector of P₀'*Sq*P₀ and w̃₁ = 0.

    # construct full right vector
    vʳ = fill(NaN, n)
    vʳ[targetnodes] = vʳ₀
    vʳ[p₁] = qSq[p₁,:]*vʳ₀/λ₀[1]

    # compute left vector (of submatrix) by shift-invert
    Flu = lu(qSq₀₀ - λ₀[1]*I)
    vˡ₀ = ldiv!(Flu', rand(length(targetidx)))
    rmul!(vˡ₀, inv(vˡ₀[1]))

    # construct full left vector
    vˡ = zeros(n)
    vˡ[targetnodes] = vˡ₀

    return vˡ, λ₀[1], vʳ
end

@kwdef struct Criticality{DT,DV,AV,QT,QS} <: RSPOperation 
    distance_transformation::DT=inv(grsp.g.costfunction)
    diagvalue::DV=nothing
    avalue::AV=floatmin()
    qˢvalue::QS=0.0
    qᵗvalue::QT=0.0
end

compute(r::Criticality, grsp::GridRSP) = criticality(grsp; keywords(r)...)

"""
    criticality(grsp::GridRSP[;
                distance_transformation=inv(grsp.g.costfunction),
                diagvalue=nothing,
                avalue=floatmin(),
                qˢvalue=0.0,
                qᵗvalue=0.0])

Compute the landscape criticality for each target cell by setting setting affinities
for the cell to `avalue` as well as the source and target qualities associated with
the cell to `qˢvalue` and `qᵗvalue` respectively. It is required that `avalue` is
positive to avoid that the graph becomes disconnected.
"""
function criticality(grsp::GridRSP;
                     distance_transformation=nothing,
                     diagvalue=nothing,
                     avalue=floatmin(),
                     qˢvalue=0.0,
                     qᵗvalue=0.0)

    targetidx, _ = _targetidx_and_nodes(grsp.g)
    nl = length(targetidx)
    reference_connected_habitat = sum(connected_habitat(grsp, distance_transformation=distance_transformation, diagvalue=diagvalue))
    critvec = fill(reference_connected_habitat, nl)

    @progress name="Computing criticality..." for i in 1:nl
        critvec[i] -= sum(connected_habitat(
            grsp,
            targetidx[i];
            distance_transformation=distance_transformation,
            diagvalue=diagvalue,
            avalue=avalue,
            qˢvalue=qˢvalue,
            qᵗvalue=qᵗvalue))
    end

    landscape = fill(NaN, size(grsp.g))
    landscape[targetidx] = critvec

<<<<<<< HEAD
    return landscape
end
=======
    return _maybe_raster(landscape, grsp)
end
>>>>>>> 4b878add
<|MERGE_RESOLUTION|>--- conflicted
+++ resolved
@@ -48,18 +48,14 @@
     write(io, "<h4>$t</h4>")
     show(io, MIME"text/html"(), plot_outdegrees(grsp.g))
 end
-
-<<<<<<< HEAD
+DimensionalData.dims(grsp::GridRSP) = dims(grsp.g)
+
 abstract type AbstractOperation end 
 abstract type RSPOperation <: AbstractOperation end
 
 struct BetweennessQweighted <: RSPOperation end
 
 compute(r::BetweennessQweighted, grsp::GridRSP) = betweenness_qweighted(grsp)
-=======
-DimensionalData.dims(grsp::GridRSP) = dims(grsp.g)
->>>>>>> 4b878add
-
 
 """
     betweenness_qweighted(grsp::GridRSP)::Matrix{Float64}
@@ -343,9 +339,12 @@
     return kl_div
 end
 
-struct LeastCostKullbackLeiblerDivergence <: RSPOperation end
-
-compute(r::LeastCostKullbackLeiblerDivergence, grsp::GridRSP) = least_cost_kl_divergence(grsp)
+@kwdef struct LeastCostKullbackLeiblerDivergence <: RSPOperation 
+    target::Tuple{Int,Int}
+end
+
+compute(r::LeastCostKullbackLeiblerDivergence, grsp::GridRSP) = 
+    least_cost_kl_divergence(grsp, r.target)
 
 """
     least_cost_kl_divergence(grsp::GridRSP, target::Tuple{Int,Int})
@@ -695,10 +694,5 @@
     landscape = fill(NaN, size(grsp.g))
     landscape[targetidx] = critvec
 
-<<<<<<< HEAD
-    return landscape
-end
-=======
     return _maybe_raster(landscape, grsp)
 end
->>>>>>> 4b878add
